--- conflicted
+++ resolved
@@ -1,886 +1,777 @@
-// src/App.tsx - Erweiterte Version mit vollständiger Feature-Integration
-
-import React, { useState, useEffect, useCallback } from 'react';
-import { invoke } from '@tauri-apps/api/tauri';
-import { listen } from '@tauri-apps/api/event';
-import ConnectionManager from './components/ConnectionManager';
-import RemoteScreen from './components/RemoteScreen';
-import ClipboardSync from './components/ClipboardSync';
-import FileTransfer from './components/FileTransfer';
-import { useSmolDesk } from './hooks/useSmolDesk';
-import { SecurityManager, ConnectionMode } from './utils/securityManager';
-import './styles.css';
-
-// Theme-Konfiguration
-type Theme = 'light' | 'dark' | 'auto';
-type Language = 'en' | 'de' | 'fr' | 'es';
-
-// Lokalisierungs-Interface
-interface Translations {
-  [key: string]: {
-    [lang in Language]: string;
-  };
-}
-
-const translations: Translations = {
-  appTitle: {
-    en: 'SmolDesk - WebRTC Remote Desktop',
-    de: 'SmolDesk - WebRTC Remote Desktop',
-    fr: 'SmolDesk - Bureau à distance WebRTC',
-    es: 'SmolDesk - Escritorio remoto WebRTC'
-  },
-  displayServer: {
-    en: 'Display Server',
-    de: 'Display-Server',
-    fr: 'Serveur d\'affichage',
-    es: 'Servidor de pantalla'
-  },
-  hostMode: {
-    en: 'Host',
-    de: 'Host',
-    fr: 'Hôte',
-    es: 'Anfitrión'
-  },
-  viewMode: {
-    en: 'View',
-    de: 'Anzeigen',
-    fr: 'Voir',
-    es: 'Ver'
-  },
-  // Weitere Übersetzungen...
-};
-
-// Erweiterte Configuration Interface
-interface AppConfig {
-  theme: Theme;
-  language: Language;
-  autoConnectLastRoom: boolean;
-  enableNotifications: boolean;
-  enableClipboardSync: boolean;
-  enableFileTransfer: boolean;
-  enableSecureMode: boolean;
-  captureConfig: CaptureConfig;
-}
-
-interface CaptureConfig {
-  fps: number;
-  quality: number;
-  codec: string;
-  hardware_acceleration: string;
-  capture_cursor: boolean;
-  capture_audio: boolean;
-}
-
-interface Monitor {
-  index: number;
-  name: string;
-  width: number;
-  height: number;
-  refresh_rate?: number;
-  primary: boolean;
-}
-
-const App: React.FC = () => {
-  // Basis-State
-  const [displayServer, setDisplayServer] = useState<string>('');
-  const [monitors, setMonitors] = useState<Monitor[]>([]);
-  const [availableCodecs, setAvailableCodecs] = useState<string[]>([]);
-  const [availableHwAccel, setAvailableHwAccel] = useState<string[]>([]);
-  
-  // App-Konfiguration
-  const [config, setConfig] = useState<AppConfig>({
-    theme: 'auto',
-    language: 'en',
-    autoConnectLastRoom: false,
-    enableNotifications: true,
-    enableClipboardSync: true,
-    enableFileTransfer: true,
-    enableSecureMode: true,
-    captureConfig: {
-      fps: 30,
-      quality: 80,
-      codec: 'H264',
-      hardware_acceleration: 'None',
-      capture_cursor: true,
-      capture_audio: false,
-    }
-  });
-
-  // UI-State
-<<<<<<< HEAD
-  const [activeTab, setActiveTab] = useState<'host' | 'view' | 'settings'>('host');
-  const [showSidebar, setShowSidebar] = useState<boolean>(true);
-  const [showNotifications, setShowNotifications] = useState<boolean>(true);
-  const [error, setError] = useState<string | null>(null);
-  const [offline, setOffline] = useState<boolean>(!navigator.onLine);
-  const [ipcStatus, setIpcStatus] = useState<string>('');
-=======
-  const [activeTab, setActiveTab] = useState<'host' | 'view' | 'settings'>('host');
-  const [showSidebar, setShowSidebar] = useState<boolean>(true);
-  const [showNotifications, setShowNotifications] = useState<boolean>(true);
-  const [error, setError] = useState<string | null>(null);
-  const [offline, setOffline] = useState<boolean>(!navigator.onLine);
-  const [ipcStatus, setIpcStatus] = useState<string>('');
->>>>>>> 23d2f113
-  const [notifications, setNotifications] = useState<Array<{
-    id: string;
-    type: 'info' | 'success' | 'warning' | 'error';
-    message: string;
-    timestamp: Date;
-  }>>([]);
-
-  // SmolDesk Hook für vereinfachte Verwaltung
-  const {
-    status,
-    error: smolDeskError,
-    connectionQuality,
-    createRoom,
-    joinRoom,
-    leaveRoom,
-    startHosting,
-    stopHosting,
-    remoteStream,
-    sendMessage,
-    authenticate,
-    stats,
-    setQuality,
-    setFps
-  } = useSmolDesk({
-    signalingServer: 'wss://signaling.smoldesk.example',
-    defaultQuality: config.captureConfig.quality,
-    defaultFps: config.captureConfig.fps,
-    securityMode: config.enableSecureMode ? ConnectionMode.Protected : ConnectionMode.Public
-  });
-
-  // Security Manager
-  const securityManager = SecurityManager.getInstance();
-
-  // Initialisierung
-<<<<<<< HEAD
-  useEffect(() => {
-    initializeApp();
-    loadUserConfig();
-
-    const handleOnline = () => setOffline(false);
-    const handleOffline = () => setOffline(true);
-    window.addEventListener('online', handleOnline);
-    window.addEventListener('offline', handleOffline);
-
-    (async () => {
-      try {
-        const api = await ConnectionAPI;
-        setIpcStatus(await api.getStatus());
-      } catch (err: any) {
-        setError(err.message);
-        setIpcStatus(err.message);
-      }
-    })();
-
-    // Theme anwenden
-    applyTheme(config.theme);
-    
-    // Event Listener für System-Events
-    const unlistenNotification = listen<any>('system-notification', (event) => {
-      addNotification('info', event.payload.message);
-    });
-
-    return () => {
-      unlistenNotification.then(fn => fn());
-      window.removeEventListener('online', handleOnline);
-      window.removeEventListener('offline', handleOffline);
-    };
-  }, []);
-=======
-  useEffect(() => {
-    initializeApp();
-    loadUserConfig();
-
-    const handleOnline = () => setOffline(false);
-    const handleOffline = () => setOffline(true);
-    window.addEventListener('online', handleOnline);
-    window.addEventListener('offline', handleOffline);
-
-    (async () => {
-      try {
-        const api = await ConnectionAPI;
-        setIpcStatus(await api.getStatus());
-      } catch (err: any) {
-        setError(err.message);
-        setIpcStatus(err.message);
-      }
-    })();
-
-    // Theme anwenden
-    applyTheme(config.theme);
-    
-    // Event Listener für System-Events
-    const unlistenNotification = listen<any>('system-notification', (event) => {
-      addNotification('info', event.payload.message);
-    });
-
-    return () => {
-      unlistenNotification.then(fn => fn());
-      window.removeEventListener('online', handleOnline);
-      window.removeEventListener('offline', handleOffline);
-    };
-  }, []);
->>>>>>> 23d2f113
-
-  // App initialisieren
-  const initializeApp = async () => {
-    try {
-      // System-Informationen abrufen
-      const [serverInfo, monitorList, codecList, hwAccelList] = await Promise.all([
-        invoke<string>('get_display_server'),
-        invoke<Monitor[]>('get_monitors'),
-        invoke<string[]>('get_video_codecs'),
-        invoke<string[]>('get_hardware_acceleration_options')
-      ]);
-
-      setDisplayServer(serverInfo);
-      setMonitors(monitorList);
-      setAvailableCodecs(codecList);
-      setAvailableHwAccel(hwAccelList);
-
-      // Security Manager initialisieren falls aktiviert
-      if (config.enableSecureMode) {
-        await securityManager.initialize('secure-smoldesk-key', ConnectionMode.Protected);
-      }
-
-      addNotification('success', 'SmolDesk initialized successfully');
-    } catch (err: any) {
-      setError(`Initialization failed: ${err}`);
-      addNotification('error', `Initialization failed: ${err}`);
-    }
-  };
-
-  // Benutzer-Konfiguration laden
-  const loadUserConfig = async () => {
-    try {
-      const savedConfig = localStorage.getItem('smoldesk-config');
-      if (savedConfig) {
-        const parsedConfig = JSON.parse(savedConfig);
-        setConfig(prev => ({ ...prev, ...parsedConfig }));
-      }
-    } catch (error) {
-      console.warn('Failed to load user config:', error);
-    }
-  };
-
-  // Konfiguration speichern
-  const saveUserConfig = useCallback(() => {
-    try {
-      localStorage.setItem('smoldesk-config', JSON.stringify(config));
-    } catch (error) {
-      console.warn('Failed to save user config:', error);
-    }
-  }, [config]);
-
-  // Theme anwenden
-  const applyTheme = (theme: Theme) => {
-    const root = document.documentElement;
-    
-    if (theme === 'auto') {
-      const prefersDark = window.matchMedia('(prefers-color-scheme: dark)').matches;
-      root.setAttribute('data-theme', prefersDark ? 'dark' : 'light');
-    } else {
-      root.setAttribute('data-theme', theme);
-    }
-  };
-
-  // Übersetzung abrufen
-  const t = (key: string): string => {
-    return translations[key]?.[config.language] || key;
-  };
-
-  // Benachrichtigung hinzufügen
-  const addNotification = (type: 'info' | 'success' | 'warning' | 'error', message: string) => {
-    if (!config.enableNotifications) return;
-
-    const notification = {
-      id: Date.now().toString(),
-      type,
-      message,
-      timestamp: new Date()
-    };
-
-    setNotifications(prev => [notification, ...prev.slice(0, 4)]); // Max 5 Benachrichtigungen
-
-    // Auto-remove nach 5 Sekunden (außer bei Fehlern)
-    if (type !== 'error') {
-      setTimeout(() => {
-        setNotifications(prev => prev.filter(n => n.id !== notification.id));
-      }, 5000);
-    }
-  };
-
-  // Hosting starten
-  const handleStartHosting = async () => {
-    try {
-      const roomId = await createRoom();
-      if (roomId) {
-        const monitorIndex = monitors.findIndex(m => m.primary) || 0;
-        const success = await startHosting(monitorIndex);
-        
-        if (success) {
-          addNotification('success', `Hosting started. Room ID: ${roomId}`);
-        } else {
-          throw new Error('Failed to start hosting');
-        }
-      }
-    } catch (error: any) {
-      addNotification('error', `Failed to start hosting: ${error.message}`);
-    }
-  };
-
-  // Konfiguration aktualisieren
-  const updateConfig = <K extends keyof AppConfig>(key: K, value: AppConfig[K]) => {
-    setConfig(prev => {
-      const newConfig = { ...prev, [key]: value };
-      
-      // Spezielle Behandlung für bestimmte Konfigurationen
-      if (key === 'theme') {
-        applyTheme(value as Theme);
-      }
-      
-      if (key === 'captureConfig') {
-        const captureConfig = value as CaptureConfig;
-        setQuality(captureConfig.quality);
-        setFps(captureConfig.fps);
-      }
-      
-      return newConfig;
-    });
-  };
-
-  // Capture-Konfiguration aktualisieren
-  const updateCaptureConfig = <K extends keyof CaptureConfig>(key: K, value: CaptureConfig[K]) => {
-    updateConfig('captureConfig', {
-      ...config.captureConfig,
-      [key]: value
-    });
-  };
-
-  // Error-Handling
-  useEffect(() => {
-    if (smolDeskError) {
-      setError(smolDeskError);
-      addNotification('error', smolDeskError);
-    } else {
-      setError(null);
-    }
-  }, [smolDeskError]);
-
-  // Konfiguration automatisch speichern
-  useEffect(() => {
-    const timeoutId = setTimeout(saveUserConfig, 1000);
-    return () => clearTimeout(timeoutId);
-  }, [config, saveUserConfig]);
-
-<<<<<<< HEAD
-  return (
-    <div className={`app ${config.theme}`} data-theme={config.theme} data-testid="main-window">
-      {offline && (
-        <div className="offline-banner" data-testid="offline-indicator">Offline Mode</div>
-      )}
-      {/* Header */}
-=======
-  return (
-    <div className={`app ${config.theme}`} data-theme={config.theme} data-testid="main-window">
-      {offline && (
-        <div className="offline-banner" data-testid="offline-indicator">Offline Mode</div>
-      )}
-      {/* Header */}
->>>>>>> 23d2f113
-      <header className="app-header">
-        <div className="header-content">
-          <div className="header-left">
-            <h1 className="app-title">{t('appTitle')}</h1>
-<<<<<<< HEAD
-            <div className="system-info">
-              <span className="display-server">{displayServer} {t('displayServer')}</span>
-              <span className={`connection-status status-${status}`}>{status}</span>
-              {connectionQuality !== 'disconnected' && (
-                <span className={`connection-quality quality-${connectionQuality}`}> 
-                  {connectionQuality}
-                </span>
-              )}
-              {ipcStatus && (
-                <span className="ipc-status" data-testid="ipc-status">{ipcStatus}</span>
-              )}
-            </div>
-          </div>
-          
-          <div className="header-right">
-            <div className="stats-display">
-              <span>FPS: {stats.fps.toFixed(1)}</span>
-              <span>Latency: {stats.latency}ms</span>
-              <span>Quality: {config.captureConfig.quality}%</span>
-            </div>
-
-            <button
-              className="sidebar-toggle"
-              onClick={() => setShowSidebar(!showSidebar)}
-              aria-label="Toggle Sidebar"
-            >
-              ☰
-            </button>
-            <button
-              data-testid="window-close"
-              onClick={async () => (await WindowAPI).close()}
-              aria-label="Close window"
-            >
-              ✕
-            </button>
-          </div>
-=======
-            <div className="system-info">
-              <span className="display-server">{displayServer} {t('displayServer')}</span>
-              <span className={`connection-status status-${status}`}>{status}</span>
-              {connectionQuality !== 'disconnected' && (
-                <span className={`connection-quality quality-${connectionQuality}`}> 
-                  {connectionQuality}
-                </span>
-              )}
-              {ipcStatus && (
-                <span className="ipc-status" data-testid="ipc-status">{ipcStatus}</span>
-              )}
-            </div>
-          </div>
-          
-          <div className="header-right">
-            <div className="stats-display">
-              <span>FPS: {stats.fps.toFixed(1)}</span>
-              <span>Latency: {stats.latency}ms</span>
-              <span>Quality: {config.captureConfig.quality}%</span>
-            </div>
-
-            <button
-              className="sidebar-toggle"
-              onClick={() => setShowSidebar(!showSidebar)}
-              aria-label="Toggle Sidebar"
-            >
-              ☰
-            </button>
-            <button
-              data-testid="window-close"
-              onClick={async () => (await WindowAPI).close()}
-              aria-label="Close window"
-            >
-              ✕
-            </button>
-          </div>
->>>>>>> 23d2f113
-        </div>
-
-        {/* Error Display */}
-        {error && (
-          <div className="error-banner">
-            <span>⚠️ {error}</span>
-            <button onClick={() => setError(null)}>✕</button>
-          </div>
-        )}
-      </header>
-
-      <div className="app-content">
-        {/* Sidebar */}
-        <aside className={`sidebar ${showSidebar ? 'visible' : 'hidden'}`}>
-          <nav className="sidebar-nav">
-            <button 
-              className={`nav-button ${activeTab === 'host' ? 'active' : ''}`}
-              onClick={() => setActiveTab('host')}
-            >
-              🖥️ {t('hostMode')}
-            </button>
-            <button 
-              className={`nav-button ${activeTab === 'view' ? 'active' : ''}`}
-              onClick={() => setActiveTab('view')}
-            >
-              👀 {t('viewMode')}
-            </button>
-<<<<<<< HEAD
-            <button
-              className={`nav-button ${activeTab === 'settings' ? 'active' : ''}`}
-              onClick={() => setActiveTab('settings')}
-              data-testid="open-settings"
-            >
-              ⚙️ Settings
-            </button>
-=======
-            <button
-              className={`nav-button ${activeTab === 'settings' ? 'active' : ''}`}
-              onClick={() => setActiveTab('settings')}
-              data-testid="open-settings"
-            >
-              ⚙️ Settings
-            </button>
->>>>>>> 23d2f113
-          </nav>
-
-          {/* Quick Stats */}
-          <div className="sidebar-stats">
-            <h3>System Stats</h3>
-            <div className="stat-item">
-              <span>Monitors:</span>
-              <span>{monitors.length}</span>
-            </div>
-            <div className="stat-item">
-              <span>Codecs:</span>
-              <span>{availableCodecs.length}</span>
-            </div>
-            <div className="stat-item">
-              <span>HW Accel:</span>
-              <span>{availableHwAccel.filter(h => h !== 'None').length}</span>
-            </div>
-          </div>
-
-          {/* Feature Toggles in Sidebar */}
-          <div className="sidebar-features">
-            <h3>Features</h3>
-            <label className="feature-toggle">
-              <input 
-                type="checkbox" 
-                checked={config.enableClipboardSync}
-                onChange={(e) => updateConfig('enableClipboardSync', e.target.checked)}
-              />
-              📋 Clipboard Sync
-            </label>
-            <label className="feature-toggle">
-              <input 
-                type="checkbox" 
-                checked={config.enableFileTransfer}
-                onChange={(e) => updateConfig('enableFileTransfer', e.target.checked)}
-              />
-              📁 File Transfer
-            </label>
-            <label className="feature-toggle">
-              <input 
-                type="checkbox" 
-                checked={config.enableSecureMode}
-                onChange={(e) => updateConfig('enableSecureMode', e.target.checked)}
-              />
-              🔒 Secure Mode
-            </label>
-          </div>
-        </aside>
-
-        {/* Main Content */}
-        <main className="main-content">
-          {activeTab === 'host' && (
-            <div className="host-panel">
-              <div className="panel-grid">
-                {/* Host Settings */}
-                <section className="settings-section">
-                  <h2>Host Settings</h2>
-                  
-                  <div className="setting-group">
-                    <label>Monitor</label>
-                    <select 
-                      className="form-select"
-                      value={monitors.findIndex(m => m.primary)}
-                      onChange={(e) => {
-                        // Monitor-Auswahl-Logik
-                      }}
-                    >
-                      {monitors.map((monitor, index) => (
-                        <option key={index} value={index}>
-                          {monitor.name} ({monitor.width}x{monitor.height})
-                          {monitor.primary ? ' (Primary)' : ''}
-                        </option>
-                      ))}
-                    </select>
-                  </div>
-
-                  <div className="setting-row">
-                    <div className="setting-group">
-                      <label>Frame Rate: {config.captureConfig.fps} FPS</label>
-                      <input
-                        type="range"
-                        min="1"
-                        max="60"
-                        value={config.captureConfig.fps}
-                        onChange={(e) => updateCaptureConfig('fps', Number(e.target.value))}
-                        className="form-range"
-                      />
-                    </div>
-                    
-                    <div className="setting-group">
-                      <label>Quality: {config.captureConfig.quality}%</label>
-                      <input
-                        type="range"
-                        min="10"
-                        max="100"
-                        value={config.captureConfig.quality}
-                        onChange={(e) => updateCaptureConfig('quality', Number(e.target.value))}
-                        className="form-range"
-                      />
-                    </div>
-                  </div>
-
-                  <div className="setting-row">
-                    <div className="setting-group">
-                      <label>Video Codec</label>
-                      <select
-                        className="form-select"
-                        value={config.captureConfig.codec}
-                        onChange={(e) => updateCaptureConfig('codec', e.target.value)}
-                      >
-                        {availableCodecs.map(codec => (
-                          <option key={codec} value={codec}>{codec}</option>
-                        ))}
-                      </select>
-                    </div>
-                    
-                    <div className="setting-group">
-                      <label>Hardware Acceleration</label>
-                      <select
-                        className="form-select"
-                        value={config.captureConfig.hardware_acceleration}
-                        onChange={(e) => updateCaptureConfig('hardware_acceleration', e.target.value)}
-                      >
-                        {availableHwAccel.map(option => (
-                          <option key={option} value={option}>{option}</option>
-                        ))}
-                      </select>
-                    </div>
-                  </div>
-
-                  <div className="checkbox-group">
-                    <label className="checkbox-label">
-                      <input
-                        type="checkbox"
-                        checked={config.captureConfig.capture_cursor}
-                        onChange={(e) => updateCaptureConfig('capture_cursor', e.target.checked)}
-                      />
-                      Capture Cursor
-                    </label>
-                    <label className="checkbox-label">
-                      <input
-                        type="checkbox"
-                        checked={config.captureConfig.capture_audio}
-                        onChange={(e) => updateCaptureConfig('capture_audio', e.target.checked)}
-                      />
-                      Capture Audio
-                    </label>
-                  </div>
-
-                  <div className="action-buttons">
-                    <button 
-                      className="btn btn-primary"
-                      onClick={handleStartHosting}
-                      disabled={status === 'hosting'}
-                    >
-                      {status === 'hosting' ? 'Stop Hosting' : 'Start Hosting'}
-                    </button>
-                  </div>
-                </section>
-
-                {/* Connection Manager */}
-                <section className="connection-section">
-                  <h2>Connection</h2>
-                  <ConnectionManager
-                    signalingServer="wss://signaling.smoldesk.example"
-                    onConnected={(peerId) => addNotification('success', `Connected to ${peerId}`)}
-                    onDisconnected={() => addNotification('info', 'Disconnected')}
-                    onStream={(stream) => {
-                      // Stream handling wird vom useSmolDesk Hook übernommen
-                    }}
-                    onError={(error) => addNotification('error', error.message)}
-                    autoConnect={false}
-                  />
-                </section>
-              </div>
-            </div>
-          )}
-
-          {activeTab === 'view' && (
-            <div className="view-panel">
-              <div className="panel-header">
-                <h2>Remote Desktop Viewer</h2>
-                {remoteStream && (
-                  <div className="stream-info">
-                    Connected • {stats.resolution} • {stats.fps.toFixed(1)} FPS
-                  </div>
-                )}
-              </div>
-
-              {remoteStream ? (
-                <div className="remote-screen-container">
-                  <RemoteScreen
-                    stream={remoteStream}
-                    isConnected={status === 'viewing'}
-                    inputEnabled={true}
-                    onInputToggle={(enabled) => {
-                      addNotification('info', `Input ${enabled ? 'enabled' : 'disabled'}`);
-                    }}
-                  />
-                </div>
-              ) : (
-                <div className="no-stream-placeholder">
-                  <div className="placeholder-content">
-                    <h3>Not Connected</h3>
-                    <p>Connect to a remote desktop to start viewing</p>
-                    <ConnectionManager
-                      signalingServer="wss://signaling.smoldesk.example"
-                      onConnected={(peerId) => addNotification('success', `Connected to ${peerId}`)}
-                      onDisconnected={() => addNotification('info', 'Disconnected')}
-                      onStream={(stream) => {
-                        // Stream wird vom useSmolDesk Hook verwaltet
-                      }}
-                      onError={(error) => addNotification('error', error.message)}
-                      autoConnect={false}
-                    />
-                  </div>
-                </div>
-              )}
-            </div>
-          )}
-
-<<<<<<< HEAD
-          {activeTab === 'settings' && (
-            <div className="settings-panel" data-testid="settings-window">
-              <div className="settings-grid">
-=======
-          {activeTab === 'settings' && (
-            <div className="settings-panel" data-testid="settings-window">
-              <div className="settings-grid">
->>>>>>> 23d2f113
-                {/* General Settings */}
-                <section className="settings-section">
-                  <h2>General Settings</h2>
-                  
-                  <div className="setting-group">
-                    <label>Theme</label>
-                    <select
-                      className="form-select"
-                      value={config.theme}
-                      onChange={(e) => updateConfig('theme', e.target.value as Theme)}
-                    >
-                      <option value="light">Light</option>
-                      <option value="dark">Dark</option>
-                      <option value="auto">Auto</option>
-                    </select>
-                  </div>
-
-                  <div className="setting-group">
-                    <label>Language</label>
-                    <select
-                      className="form-select"
-                      value={config.language}
-                      onChange={(e) => updateConfig('language', e.target.value as Language)}
-                    >
-                      <option value="en">English</option>
-                      <option value="de">Deutsch</option>
-                      <option value="fr">Français</option>
-                      <option value="es">Español</option>
-                    </select>
-                  </div>
-
-                  <div className="checkbox-group">
-                    <label className="checkbox-label">
-                      <input
-                        type="checkbox"
-                        checked={config.enableNotifications}
-                        onChange={(e) => updateConfig('enableNotifications', e.target.checked)}
-                      />
-                      Enable Notifications
-                    </label>
-                    <label className="checkbox-label">
-                      <input
-                        type="checkbox"
-                        checked={config.autoConnectLastRoom}
-                        onChange={(e) => updateConfig('autoConnectLastRoom', e.target.checked)}
-                      />
-                      Auto-connect to last room
-                    </label>
-                  </div>
-                </section>
-
-                {/* System Information */}
-                <section className="settings-section">
-                  <h2>System Information</h2>
-                  <div className="info-grid">
-                    <div className="info-item">
-                      <span className="info-label">Display Server:</span>
-                      <span className="info-value">{displayServer}</span>
-                    </div>
-                    <div className="info-item">
-                      <span className="info-label">Monitors:</span>
-                      <span className="info-value">{monitors.length}</span>
-                    </div>
-                    <div className="info-item">
-                      <span className="info-label">Available Codecs:</span>
-                      <span className="info-value">{availableCodecs.join(', ')}</span>
-                    </div>
-                    <div className="info-item">
-                      <span className="info-label">Hardware Acceleration:</span>
-                      <span className="info-value">
-                        {availableHwAccel.filter(h => h !== 'None').join(', ') || 'None'}
-                      </span>
-                    </div>
-                  </div>
-                </section>
-              </div>
-            </div>
-          )}
-        </main>
-
-        {/* Feature Panels (Sidebar) */}
-        {showSidebar && (
-          <aside className="feature-sidebar">
-            {config.enableClipboardSync && (
-              <div className="feature-panel">
-                <ClipboardSync
-                  onSync={(entry) => addNotification('info', 'Clipboard synced')}
-                  onError={(error) => addNotification('error', error)}
-                />
-              </div>
-            )}
-
-            {config.enableFileTransfer && (
-              <div className="feature-panel">
-                <FileTransfer
-                  onTransferComplete={(transferId) => 
-                    addNotification('success', 'File transfer completed')
-                  }
-                  onError={(error) => addNotification('error', error)}
-                />
-              </div>
-            )}
-          </aside>
-        )}
-      </div>
-
-      {/* Notifications */}
-      {showNotifications && notifications.length > 0 && (
-        <div className="notifications-container">
-          {notifications.map(notification => (
-            <div 
-              key={notification.id}
-              className={`notification notification-${notification.type}`}
-              role="alert"
-            >
-              <div className="notification-content">
-                <span className="notification-message">{notification.message}</span>
-                <span className="notification-time">
-                  {notification.timestamp.toLocaleTimeString()}
-                </span>
-              </div>
-              <button 
-                className="notification-close"
-                onClick={() => setNotifications(prev => 
-                  prev.filter(n => n.id !== notification.id)
-                )}
-                aria-label="Close notification"
-              >
-                ✕
-              </button>
-            </div>
-          ))}
-        </div>
-      )}
-    </div>
-  );
-};
-
-export default App;
+// src/App.tsx - Erweiterte Version mit vollständiger Feature-Integration
+
+import React, { useState, useEffect, useCallback } from 'react';
+import { invoke } from '@tauri-apps/api/tauri';
+import { listen } from '@tauri-apps/api/event';
+import ConnectionManager from './components/ConnectionManager';
+import RemoteScreen from './components/RemoteScreen';
+import ClipboardSync from './components/ClipboardSync';
+import FileTransfer from './components/FileTransfer';
+import { useSmolDesk } from './hooks/useSmolDesk';
+import { SecurityManager, ConnectionMode } from './utils/securityManager';
+import './styles.css';
+
+// Theme-Konfiguration
+type Theme = 'light' | 'dark' | 'auto';
+type Language = 'en' | 'de' | 'fr' | 'es';
+
+// Lokalisierungs-Interface
+interface Translations {
+  [key: string]: {
+    [lang in Language]: string;
+  };
+}
+
+const translations: Translations = {
+  appTitle: {
+    en: 'SmolDesk - WebRTC Remote Desktop',
+    de: 'SmolDesk - WebRTC Remote Desktop',
+    fr: 'SmolDesk - Bureau à distance WebRTC',
+    es: 'SmolDesk - Escritorio remoto WebRTC'
+  },
+  displayServer: {
+    en: 'Display Server',
+    de: 'Display-Server',
+    fr: 'Serveur d\'affichage',
+    es: 'Servidor de pantalla'
+  },
+  hostMode: {
+    en: 'Host',
+    de: 'Host',
+    fr: 'Hôte',
+    es: 'Anfitrión'
+  },
+  viewMode: {
+    en: 'View',
+    de: 'Anzeigen',
+    fr: 'Voir',
+    es: 'Ver'
+  },
+  // Weitere Übersetzungen...
+};
+
+// Erweiterte Configuration Interface
+interface AppConfig {
+  theme: Theme;
+  language: Language;
+  autoConnectLastRoom: boolean;
+  enableNotifications: boolean;
+  enableClipboardSync: boolean;
+  enableFileTransfer: boolean;
+  enableSecureMode: boolean;
+  captureConfig: CaptureConfig;
+}
+
+interface CaptureConfig {
+  fps: number;
+  quality: number;
+  codec: string;
+  hardware_acceleration: string;
+  capture_cursor: boolean;
+  capture_audio: boolean;
+}
+
+interface Monitor {
+  index: number;
+  name: string;
+  width: number;
+  height: number;
+  refresh_rate?: number;
+  primary: boolean;
+}
+
+const App: React.FC = () => {
+  // Basis-State
+  const [displayServer, setDisplayServer] = useState<string>('');
+  const [monitors, setMonitors] = useState<Monitor[]>([]);
+  const [availableCodecs, setAvailableCodecs] = useState<string[]>([]);
+  const [availableHwAccel, setAvailableHwAccel] = useState<string[]>([]);
+  
+  // App-Konfiguration
+  const [config, setConfig] = useState<AppConfig>({
+    theme: 'auto',
+    language: 'en',
+    autoConnectLastRoom: false,
+    enableNotifications: true,
+    enableClipboardSync: true,
+    enableFileTransfer: true,
+    enableSecureMode: true,
+    captureConfig: {
+      fps: 30,
+      quality: 80,
+      codec: 'H264',
+      hardware_acceleration: 'None',
+      capture_cursor: true,
+      capture_audio: false,
+    }
+  });
+
+  // UI-State
+  const [activeTab, setActiveTab] = useState<'host' | 'view' | 'settings'>('host');
+  const [showSidebar, setShowSidebar] = useState<boolean>(true);
+  const [showNotifications, setShowNotifications] = useState<boolean>(true);
+  const [error, setError] = useState<string | null>(null);
+  const [offline, setOffline] = useState<boolean>(!navigator.onLine);
+  const [ipcStatus, setIpcStatus] = useState<string>('');
+  const [notifications, setNotifications] = useState<Array<{
+    id: string;
+    type: 'info' | 'success' | 'warning' | 'error';
+    message: string;
+    timestamp: Date;
+  }>>([]);
+
+  // SmolDesk Hook für vereinfachte Verwaltung
+  const {
+    status,
+    error: smolDeskError,
+    connectionQuality,
+    createRoom,
+    joinRoom,
+    leaveRoom,
+    startHosting,
+    stopHosting,
+    remoteStream,
+    sendMessage,
+    authenticate,
+    stats,
+    setQuality,
+    setFps
+  } = useSmolDesk({
+    signalingServer: 'wss://signaling.smoldesk.example',
+    defaultQuality: config.captureConfig.quality,
+    defaultFps: config.captureConfig.fps,
+    securityMode: config.enableSecureMode ? ConnectionMode.Protected : ConnectionMode.Public
+  });
+
+  // Security Manager
+  const securityManager = SecurityManager.getInstance();
+
+  // Initialisierung
+  useEffect(() => {
+    initializeApp();
+    loadUserConfig();
+
+    const handleOnline = () => setOffline(false);
+    const handleOffline = () => setOffline(true);
+    window.addEventListener('online', handleOnline);
+    window.addEventListener('offline', handleOffline);
+
+    (async () => {
+      try {
+        const api = await ConnectionAPI;
+        setIpcStatus(await api.getStatus());
+      } catch (err: any) {
+        setError(err.message);
+        setIpcStatus(err.message);
+      }
+    })();
+
+    // Theme anwenden
+    applyTheme(config.theme);
+    
+    // Event Listener für System-Events
+    const unlistenNotification = listen<any>('system-notification', (event) => {
+      addNotification('info', event.payload.message);
+    });
+
+    return () => {
+      unlistenNotification.then(fn => fn());
+      window.removeEventListener('online', handleOnline);
+      window.removeEventListener('offline', handleOffline);
+    };
+  }, []);
+
+  // App initialisieren
+  const initializeApp = async () => {
+    try {
+      // System-Informationen abrufen
+      const [serverInfo, monitorList, codecList, hwAccelList] = await Promise.all([
+        invoke<string>('get_display_server'),
+        invoke<Monitor[]>('get_monitors'),
+        invoke<string[]>('get_video_codecs'),
+        invoke<string[]>('get_hardware_acceleration_options')
+      ]);
+
+      setDisplayServer(serverInfo);
+      setMonitors(monitorList);
+      setAvailableCodecs(codecList);
+      setAvailableHwAccel(hwAccelList);
+
+      // Security Manager initialisieren falls aktiviert
+      if (config.enableSecureMode) {
+        await securityManager.initialize('secure-smoldesk-key', ConnectionMode.Protected);
+      }
+
+      addNotification('success', 'SmolDesk initialized successfully');
+    } catch (err: any) {
+      setError(`Initialization failed: ${err}`);
+      addNotification('error', `Initialization failed: ${err}`);
+    }
+  };
+
+  // Benutzer-Konfiguration laden
+  const loadUserConfig = async () => {
+    try {
+      const savedConfig = localStorage.getItem('smoldesk-config');
+      if (savedConfig) {
+        const parsedConfig = JSON.parse(savedConfig);
+        setConfig(prev => ({ ...prev, ...parsedConfig }));
+      }
+    } catch (error) {
+      console.warn('Failed to load user config:', error);
+    }
+  };
+
+  // Konfiguration speichern
+  const saveUserConfig = useCallback(() => {
+    try {
+      localStorage.setItem('smoldesk-config', JSON.stringify(config));
+    } catch (error) {
+      console.warn('Failed to save user config:', error);
+    }
+  }, [config]);
+
+  // Theme anwenden
+  const applyTheme = (theme: Theme) => {
+    const root = document.documentElement;
+    
+    if (theme === 'auto') {
+      const prefersDark = window.matchMedia('(prefers-color-scheme: dark)').matches;
+      root.setAttribute('data-theme', prefersDark ? 'dark' : 'light');
+    } else {
+      root.setAttribute('data-theme', theme);
+    }
+  };
+
+  // Übersetzung abrufen
+  const t = (key: string): string => {
+    return translations[key]?.[config.language] || key;
+  };
+
+  // Benachrichtigung hinzufügen
+  const addNotification = (type: 'info' | 'success' | 'warning' | 'error', message: string) => {
+    if (!config.enableNotifications) return;
+
+    const notification = {
+      id: Date.now().toString(),
+      type,
+      message,
+      timestamp: new Date()
+    };
+
+    setNotifications(prev => [notification, ...prev.slice(0, 4)]); // Max 5 Benachrichtigungen
+
+    // Auto-remove nach 5 Sekunden (außer bei Fehlern)
+    if (type !== 'error') {
+      setTimeout(() => {
+        setNotifications(prev => prev.filter(n => n.id !== notification.id));
+      }, 5000);
+    }
+  };
+
+  // Hosting starten
+  const handleStartHosting = async () => {
+    try {
+      const roomId = await createRoom();
+      if (roomId) {
+        const monitorIndex = monitors.findIndex(m => m.primary) || 0;
+        const success = await startHosting(monitorIndex);
+        
+        if (success) {
+          addNotification('success', `Hosting started. Room ID: ${roomId}`);
+        } else {
+          throw new Error('Failed to start hosting');
+        }
+      }
+    } catch (error: any) {
+      addNotification('error', `Failed to start hosting: ${error.message}`);
+    }
+  };
+
+  // Konfiguration aktualisieren
+  const updateConfig = <K extends keyof AppConfig>(key: K, value: AppConfig[K]) => {
+    setConfig(prev => {
+      const newConfig = { ...prev, [key]: value };
+      
+      // Spezielle Behandlung für bestimmte Konfigurationen
+      if (key === 'theme') {
+        applyTheme(value as Theme);
+      }
+      
+      if (key === 'captureConfig') {
+        const captureConfig = value as CaptureConfig;
+        setQuality(captureConfig.quality);
+        setFps(captureConfig.fps);
+      }
+      
+      return newConfig;
+    });
+  };
+
+  // Capture-Konfiguration aktualisieren
+  const updateCaptureConfig = <K extends keyof CaptureConfig>(key: K, value: CaptureConfig[K]) => {
+    updateConfig('captureConfig', {
+      ...config.captureConfig,
+      [key]: value
+    });
+  };
+
+  // Error-Handling
+  useEffect(() => {
+    if (smolDeskError) {
+      setError(smolDeskError);
+      addNotification('error', smolDeskError);
+    } else {
+      setError(null);
+    }
+  }, [smolDeskError]);
+
+  // Konfiguration automatisch speichern
+  useEffect(() => {
+    const timeoutId = setTimeout(saveUserConfig, 1000);
+    return () => clearTimeout(timeoutId);
+  }, [config, saveUserConfig]);
+
+  return (
+    <div className={`app ${config.theme}`} data-theme={config.theme} data-testid="main-window">
+      {offline && (
+        <div className="offline-banner" data-testid="offline-indicator">Offline Mode</div>
+      )}
+      {/* Header */}
+      <header className="app-header">
+        <div className="header-content">
+          <div className="header-left">
+            <h1 className="app-title">{t('appTitle')}</h1>
+            <div className="system-info">
+              <span className="display-server">{displayServer} {t('displayServer')}</span>
+              <span className={`connection-status status-${status}`}>{status}</span>
+              {connectionQuality !== 'disconnected' && (
+                <span className={`connection-quality quality-${connectionQuality}`}> 
+                  {connectionQuality}
+                </span>
+              )}
+              {ipcStatus && (
+                <span className="ipc-status" data-testid="ipc-status">{ipcStatus}</span>
+              )}
+            </div>
+          </div>
+          
+          <div className="header-right">
+            <div className="stats-display">
+              <span>FPS: {stats.fps.toFixed(1)}</span>
+              <span>Latency: {stats.latency}ms</span>
+              <span>Quality: {config.captureConfig.quality}%</span>
+            </div>
+
+            <button
+              className="sidebar-toggle"
+              onClick={() => setShowSidebar(!showSidebar)}
+              aria-label="Toggle Sidebar"
+            >
+              ☰
+            </button>
+            <button
+              data-testid="window-close"
+              onClick={async () => (await WindowAPI).close()}
+              aria-label="Close window"
+            >
+              ✕
+            </button>
+          </div>
+        </div>
+
+        {/* Error Display */}
+        {error && (
+          <div className="error-banner">
+            <span>⚠️ {error}</span>
+            <button onClick={() => setError(null)}>✕</button>
+          </div>
+        )}
+      </header>
+
+      <div className="app-content">
+        {/* Sidebar */}
+        <aside className={`sidebar ${showSidebar ? 'visible' : 'hidden'}`}>
+          <nav className="sidebar-nav">
+            <button 
+              className={`nav-button ${activeTab === 'host' ? 'active' : ''}`}
+              onClick={() => setActiveTab('host')}
+            >
+              🖥️ {t('hostMode')}
+            </button>
+            <button 
+              className={`nav-button ${activeTab === 'view' ? 'active' : ''}`}
+              onClick={() => setActiveTab('view')}
+            >
+              👀 {t('viewMode')}
+            </button>
+            <button
+              className={`nav-button ${activeTab === 'settings' ? 'active' : ''}`}
+              onClick={() => setActiveTab('settings')}
+              data-testid="open-settings"
+            >
+              ⚙️ Settings
+            </button>
+          </nav>
+
+          {/* Quick Stats */}
+          <div className="sidebar-stats">
+            <h3>System Stats</h3>
+            <div className="stat-item">
+              <span>Monitors:</span>
+              <span>{monitors.length}</span>
+            </div>
+            <div className="stat-item">
+              <span>Codecs:</span>
+              <span>{availableCodecs.length}</span>
+            </div>
+            <div className="stat-item">
+              <span>HW Accel:</span>
+              <span>{availableHwAccel.filter(h => h !== 'None').length}</span>
+            </div>
+          </div>
+
+          {/* Feature Toggles in Sidebar */}
+          <div className="sidebar-features">
+            <h3>Features</h3>
+            <label className="feature-toggle">
+              <input 
+                type="checkbox" 
+                checked={config.enableClipboardSync}
+                onChange={(e) => updateConfig('enableClipboardSync', e.target.checked)}
+              />
+              📋 Clipboard Sync
+            </label>
+            <label className="feature-toggle">
+              <input 
+                type="checkbox" 
+                checked={config.enableFileTransfer}
+                onChange={(e) => updateConfig('enableFileTransfer', e.target.checked)}
+              />
+              📁 File Transfer
+            </label>
+            <label className="feature-toggle">
+              <input 
+                type="checkbox" 
+                checked={config.enableSecureMode}
+                onChange={(e) => updateConfig('enableSecureMode', e.target.checked)}
+              />
+              🔒 Secure Mode
+            </label>
+          </div>
+        </aside>
+
+        {/* Main Content */}
+        <main className="main-content">
+          {activeTab === 'host' && (
+            <div className="host-panel">
+              <div className="panel-grid">
+                {/* Host Settings */}
+                <section className="settings-section">
+                  <h2>Host Settings</h2>
+                  
+                  <div className="setting-group">
+                    <label>Monitor</label>
+                    <select 
+                      className="form-select"
+                      value={monitors.findIndex(m => m.primary)}
+                      onChange={(e) => {
+                        // Monitor-Auswahl-Logik
+                      }}
+                    >
+                      {monitors.map((monitor, index) => (
+                        <option key={index} value={index}>
+                          {monitor.name} ({monitor.width}x{monitor.height})
+                          {monitor.primary ? ' (Primary)' : ''}
+                        </option>
+                      ))}
+                    </select>
+                  </div>
+
+                  <div className="setting-row">
+                    <div className="setting-group">
+                      <label>Frame Rate: {config.captureConfig.fps} FPS</label>
+                      <input
+                        type="range"
+                        min="1"
+                        max="60"
+                        value={config.captureConfig.fps}
+                        onChange={(e) => updateCaptureConfig('fps', Number(e.target.value))}
+                        className="form-range"
+                      />
+                    </div>
+                    
+                    <div className="setting-group">
+                      <label>Quality: {config.captureConfig.quality}%</label>
+                      <input
+                        type="range"
+                        min="10"
+                        max="100"
+                        value={config.captureConfig.quality}
+                        onChange={(e) => updateCaptureConfig('quality', Number(e.target.value))}
+                        className="form-range"
+                      />
+                    </div>
+                  </div>
+
+                  <div className="setting-row">
+                    <div className="setting-group">
+                      <label>Video Codec</label>
+                      <select
+                        className="form-select"
+                        value={config.captureConfig.codec}
+                        onChange={(e) => updateCaptureConfig('codec', e.target.value)}
+                      >
+                        {availableCodecs.map(codec => (
+                          <option key={codec} value={codec}>{codec}</option>
+                        ))}
+                      </select>
+                    </div>
+                    
+                    <div className="setting-group">
+                      <label>Hardware Acceleration</label>
+                      <select
+                        className="form-select"
+                        value={config.captureConfig.hardware_acceleration}
+                        onChange={(e) => updateCaptureConfig('hardware_acceleration', e.target.value)}
+                      >
+                        {availableHwAccel.map(option => (
+                          <option key={option} value={option}>{option}</option>
+                        ))}
+                      </select>
+                    </div>
+                  </div>
+
+                  <div className="checkbox-group">
+                    <label className="checkbox-label">
+                      <input
+                        type="checkbox"
+                        checked={config.captureConfig.capture_cursor}
+                        onChange={(e) => updateCaptureConfig('capture_cursor', e.target.checked)}
+                      />
+                      Capture Cursor
+                    </label>
+                    <label className="checkbox-label">
+                      <input
+                        type="checkbox"
+                        checked={config.captureConfig.capture_audio}
+                        onChange={(e) => updateCaptureConfig('capture_audio', e.target.checked)}
+                      />
+                      Capture Audio
+                    </label>
+                  </div>
+
+                  <div className="action-buttons">
+                    <button 
+                      className="btn btn-primary"
+                      onClick={handleStartHosting}
+                      disabled={status === 'hosting'}
+                    >
+                      {status === 'hosting' ? 'Stop Hosting' : 'Start Hosting'}
+                    </button>
+                  </div>
+                </section>
+
+                {/* Connection Manager */}
+                <section className="connection-section">
+                  <h2>Connection</h2>
+                  <ConnectionManager
+                    signalingServer="wss://signaling.smoldesk.example"
+                    onConnected={(peerId) => addNotification('success', `Connected to ${peerId}`)}
+                    onDisconnected={() => addNotification('info', 'Disconnected')}
+                    onStream={(stream) => {
+                      // Stream handling wird vom useSmolDesk Hook übernommen
+                    }}
+                    onError={(error) => addNotification('error', error.message)}
+                    autoConnect={false}
+                  />
+                </section>
+              </div>
+            </div>
+          )}
+
+          {activeTab === 'view' && (
+            <div className="view-panel">
+              <div className="panel-header">
+                <h2>Remote Desktop Viewer</h2>
+                {remoteStream && (
+                  <div className="stream-info">
+                    Connected • {stats.resolution} • {stats.fps.toFixed(1)} FPS
+                  </div>
+                )}
+              </div>
+
+              {remoteStream ? (
+                <div className="remote-screen-container">
+                  <RemoteScreen
+                    stream={remoteStream}
+                    isConnected={status === 'viewing'}
+                    inputEnabled={true}
+                    onInputToggle={(enabled) => {
+                      addNotification('info', `Input ${enabled ? 'enabled' : 'disabled'}`);
+                    }}
+                  />
+                </div>
+              ) : (
+                <div className="no-stream-placeholder">
+                  <div className="placeholder-content">
+                    <h3>Not Connected</h3>
+                    <p>Connect to a remote desktop to start viewing</p>
+                    <ConnectionManager
+                      signalingServer="wss://signaling.smoldesk.example"
+                      onConnected={(peerId) => addNotification('success', `Connected to ${peerId}`)}
+                      onDisconnected={() => addNotification('info', 'Disconnected')}
+                      onStream={(stream) => {
+                        // Stream wird vom useSmolDesk Hook verwaltet
+                      }}
+                      onError={(error) => addNotification('error', error.message)}
+                      autoConnect={false}
+                    />
+                  </div>
+                </div>
+              )}
+            </div>
+          )}
+
+          {activeTab === 'settings' && (
+            <div className="settings-panel" data-testid="settings-window">
+              <div className="settings-grid">
+                {/* General Settings */}
+                <section className="settings-section">
+                  <h2>General Settings</h2>
+                  
+                  <div className="setting-group">
+                    <label>Theme</label>
+                    <select
+                      className="form-select"
+                      value={config.theme}
+                      onChange={(e) => updateConfig('theme', e.target.value as Theme)}
+                    >
+                      <option value="light">Light</option>
+                      <option value="dark">Dark</option>
+                      <option value="auto">Auto</option>
+                    </select>
+                  </div>
+
+                  <div className="setting-group">
+                    <label>Language</label>
+                    <select
+                      className="form-select"
+                      value={config.language}
+                      onChange={(e) => updateConfig('language', e.target.value as Language)}
+                    >
+                      <option value="en">English</option>
+                      <option value="de">Deutsch</option>
+                      <option value="fr">Français</option>
+                      <option value="es">Español</option>
+                    </select>
+                  </div>
+
+                  <div className="checkbox-group">
+                    <label className="checkbox-label">
+                      <input
+                        type="checkbox"
+                        checked={config.enableNotifications}
+                        onChange={(e) => updateConfig('enableNotifications', e.target.checked)}
+                      />
+                      Enable Notifications
+                    </label>
+                    <label className="checkbox-label">
+                      <input
+                        type="checkbox"
+                        checked={config.autoConnectLastRoom}
+                        onChange={(e) => updateConfig('autoConnectLastRoom', e.target.checked)}
+                      />
+                      Auto-connect to last room
+                    </label>
+                  </div>
+                </section>
+
+                {/* System Information */}
+                <section className="settings-section">
+                  <h2>System Information</h2>
+                  <div className="info-grid">
+                    <div className="info-item">
+                      <span className="info-label">Display Server:</span>
+                      <span className="info-value">{displayServer}</span>
+                    </div>
+                    <div className="info-item">
+                      <span className="info-label">Monitors:</span>
+                      <span className="info-value">{monitors.length}</span>
+                    </div>
+                    <div className="info-item">
+                      <span className="info-label">Available Codecs:</span>
+                      <span className="info-value">{availableCodecs.join(', ')}</span>
+                    </div>
+                    <div className="info-item">
+                      <span className="info-label">Hardware Acceleration:</span>
+                      <span className="info-value">
+                        {availableHwAccel.filter(h => h !== 'None').join(', ') || 'None'}
+                      </span>
+                    </div>
+                  </div>
+                </section>
+              </div>
+            </div>
+          )}
+        </main>
+
+        {/* Feature Panels (Sidebar) */}
+        {showSidebar && (
+          <aside className="feature-sidebar">
+            {config.enableClipboardSync && (
+              <div className="feature-panel">
+                <ClipboardSync
+                  onSync={(entry) => addNotification('info', 'Clipboard synced')}
+                  onError={(error) => addNotification('error', error)}
+                />
+              </div>
+            )}
+
+            {config.enableFileTransfer && (
+              <div className="feature-panel">
+                <FileTransfer
+                  onTransferComplete={(transferId) => 
+                    addNotification('success', 'File transfer completed')
+                  }
+                  onError={(error) => addNotification('error', error)}
+                />
+              </div>
+            )}
+          </aside>
+        )}
+      </div>
+
+      {/* Notifications */}
+      {showNotifications && notifications.length > 0 && (
+        <div className="notifications-container">
+          {notifications.map(notification => (
+            <div 
+              key={notification.id}
+              className={`notification notification-${notification.type}`}
+              role="alert"
+            >
+              <div className="notification-content">
+                <span className="notification-message">{notification.message}</span>
+                <span className="notification-time">
+                  {notification.timestamp.toLocaleTimeString()}
+                </span>
+              </div>
+              <button 
+                className="notification-close"
+                onClick={() => setNotifications(prev => 
+                  prev.filter(n => n.id !== notification.id)
+                )}
+                aria-label="Close notification"
+              >
+                ✕
+              </button>
+            </div>
+          ))}
+        </div>
+      )}
+    </div>
+  );
+};
+
+export default App;