# Development Plan

This iterative plan guides future Codex runs when enhancing SmolDesk.

## 1. Initial Analysis
- Build all components using `make build` or the scripts under `scripts/`.
- Run existing tests: `npm test` and `cargo test`.
- Review documentation in `docs/`.

## 2. Module Validation
- Inspect each package (`src/`, `src-tauri/`, `signaling-server/`).
- Ensure dependencies compile and lint cleanly.
- Document missing pieces or outdated code.

## 3. Component Completion
- Finish incomplete React components and Rust modules.
- Verify IPC commands are implemented on both sides.

## 4. Test Strategy Implementation
- Expand unit tests for critical paths.
- Add integration tests between backend and frontend.
- Provide basic end-to-end coverage using the signaling server.

## 5. Automate CI/CD
- Configure GitHub Actions to build and test on push.
- Package artifacts for Linux in deb/rpm/AppImage formats.

## 6. Refactoring and Cleanup
- Remove dead code and unused assets.
- Apply formatting and lint rules.

## 7. Feature Expansion
- Implement roadmap items such as multi-monitor support and advanced security.

Each phase should end with a successful build and passing tests before moving on.

For details on the completed component validation work, see the [Phase 2 Report](./phase-2-report.md).
<<<<<<< HEAD
The CI integration progress is documented in the [Phase 3 Report](./phase-3-report.md).
Preparation for the next stage is outlined in the [Phase 4 Overview](../testing/phase-4-overview.md).
=======
The CI integration progress is documented in the [Phase 3 Report](./phase-3-report.md).
>>>>>>> ac7ae366
<|MERGE_RESOLUTION|>--- conflicted
+++ resolved
@@ -35,9 +35,5 @@
 Each phase should end with a successful build and passing tests before moving on.
 
 For details on the completed component validation work, see the [Phase 2 Report](./phase-2-report.md).
-<<<<<<< HEAD
 The CI integration progress is documented in the [Phase 3 Report](./phase-3-report.md).
-Preparation for the next stage is outlined in the [Phase 4 Overview](../testing/phase-4-overview.md).
-=======
-The CI integration progress is documented in the [Phase 3 Report](./phase-3-report.md).
->>>>>>> ac7ae366
+Preparation for the next stage is outlined in the [Phase 4 Overview](../testing/phase-4-overview.md).