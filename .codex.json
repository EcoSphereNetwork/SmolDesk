{
  "project": "SmolDesk",
  "agents": [
    "Codex",
    "OpenHands",
    "TestRunner"
  ],
  "entrypoints": [
    "AGENTS.md",
    "docs/docs/development/plan.md"
  ],
  "scripts": {
    "analyze": "bash scripts/analyze-and-report.sh",
    "init": "bash scripts/init-for-codex.sh",
    "test": "npm run test"
  },
  "phases": {
    "2": "Komponenten validieren & vervollständigen",
    "3": "Teststrategie & CI-Integration vorbereiten",
    "phase3": "complete",
    "4": "IPC und E2E Tests",
    "phase4": "complete",
<<<<<<< HEAD
    "phase5": "Storybook Snapshot & Preview"
  }
=======
    "phase5": "Komponentenvalidierung & visuelle Regression in Storybook"
  },
  "repo": "github.com/EcoSphereNetwork/SmolDesk",
  "defaultBranch": "main",
  "mergeStrategy": "squash",
  "issueOnConflict": true,
  "agentMode": "autonomous"
>>>>>>> 4c7120fc
}<|MERGE_RESOLUTION|>--- conflicted
+++ resolved
@@ -20,10 +20,6 @@
     "phase3": "complete",
     "4": "IPC und E2E Tests",
     "phase4": "complete",
-<<<<<<< HEAD
-    "phase5": "Storybook Snapshot & Preview"
-  }
-=======
     "phase5": "Komponentenvalidierung & visuelle Regression in Storybook"
   },
   "repo": "github.com/EcoSphereNetwork/SmolDesk",
@@ -31,5 +27,4 @@
   "mergeStrategy": "squash",
   "issueOnConflict": true,
   "agentMode": "autonomous"
->>>>>>> 4c7120fc
 }