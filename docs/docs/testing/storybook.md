# Storybook Guide

This project uses Storybook with the Vite builder to document React components.

## Running Storybook

```bash
npm run storybook
```

## Building Static Storybook

```bash
npm run build-storybook
```

## Snapshot and Interaction Tests

Storybook stories can be tested with the `@storybook/test-runner`. Unit tests
compose stories and assert on the rendered output:

```ts
import { composeStory } from '@storybook/testing-react';
import * as stories from '../../src/components/Button.stories';

const Primary = composeStory(stories.Primary, stories.default);
```

## Accessibility Checks

Use `jest-axe` to ensure each component has no accessibility violations:

```ts
import { axe, toHaveNoViolations } from 'jest-axe';
```

## Komponenten vollständig abdecken

Every component under `src/components/` should ship with a Storybook story
and matching snapshot plus accessibility tests. The table in
[storybook-status.md](../components/storybook-status.md) tracks coverage.

Validate the setup:

```bash
bash scripts/validate-storybook.sh
```

## Visual Regression with Screenshot Snapshots

Run automated screenshot tests for every Storybook story:

```bash
npm run test:storybook:snapshots
```

Screenshots are saved to `storybook-snapshots/` and uploaded as CI artifacts.

## \ud83d\udce4 Storybook Deployment

A GitHub Actions workflow builds the static Storybook and publishes it to the
`gh-pages` branch whenever changes land on `main`. Ensure the repository settings point GitHub Pages to this branch. After each merge you can open
`https://<user>.github.io/<repo>/` to preview all components. During CI a zipped
`storybook-static` folder is uploaded as an artifact for manual inspection.

The workflow writes a `.nojekyll` file so GitHub serves all assets correctly.

### Fehlerbehandlung GitHub Pages

Sollte der unter `https://ecospherenetwork.github.io/SmolDesk/` gehostete Storybook-Build einen 404-Fehler liefern, überprüfe zuerst, ob der `gh-pages`-Branch korrekt erzeugt wurde und ob die `publish_dir` im Workflow auf `storybook-static` zeigt. Prüfe außerdem den `homepage`-Eintrag in der `package.json` und ob eine `.nojekyll`-Datei im Ausgabeverzeichnis liegt.

<<<<<<< HEAD
=======

>>>>>>> a39f5002
### Fallback-Vorschau über CI-Artefakt

Falls GitHub Pages nicht erreichbar ist, stellt die CI den Inhalt von `storybook-static/` als Download-Artefakt bereit. Der Workflow kommentiert im Pull Request einen Hinweis mit dem Link zur Action, damit Reviewer die Vorschau manuell laden können.<|MERGE_RESOLUTION|>--- conflicted
+++ resolved
@@ -69,10 +69,7 @@
 
 Sollte der unter `https://ecospherenetwork.github.io/SmolDesk/` gehostete Storybook-Build einen 404-Fehler liefern, überprüfe zuerst, ob der `gh-pages`-Branch korrekt erzeugt wurde und ob die `publish_dir` im Workflow auf `storybook-static` zeigt. Prüfe außerdem den `homepage`-Eintrag in der `package.json` und ob eine `.nojekyll`-Datei im Ausgabeverzeichnis liegt.
 
-<<<<<<< HEAD
-=======
 
->>>>>>> a39f5002
 ### Fallback-Vorschau über CI-Artefakt
 
 Falls GitHub Pages nicht erreichbar ist, stellt die CI den Inhalt von `storybook-static/` als Download-Artefakt bereit. Der Workflow kommentiert im Pull Request einen Hinweis mit dem Link zur Action, damit Reviewer die Vorschau manuell laden können.