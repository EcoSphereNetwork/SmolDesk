{
  "project": "SmolDesk",
  "agents": [
    "Codex",
    "OpenHands",
<<<<<<< HEAD
    "TestRunner"
=======
    "TestRunner",
    "merge-agent",
    "doc-agent",
    "test-agent"
>>>>>>> e2b86d53
  ],
  "entrypoints": [
    "AGENTS.md",
    "docs/docs/development/plan.md"
  ],
  "scripts": {
    "analyze": "bash scripts/analyze-and-report.sh",
    "init": "bash scripts/init-for-codex.sh",
    "test": "npm run test"
  },
  "phases": {
    "2": "Komponenten validieren & vervollständigen",
    "3": "Teststrategie & CI-Integration vorbereiten",
    "phase3": "complete",
    "4": "IPC und E2E Tests",
    "phase4": "complete",
    "phase5": "Komponentenvalidierung & visuelle Regression in Storybook"
  },
  "repo": "github.com/EcoSphereNetwork/SmolDesk",
<<<<<<< HEAD
  "defaultBranch": "main",
  "mergeStrategy": "squash",
  "issueOnConflict": true,
  "agentMode": "autonomous"
=======
  "pullRequestPolicy": {
    "autoMerge": true,
    "conflictResolution": "favor-new-code",
    "squashMergeDefault": true
  },
  "defaultBranch": "main",
  "mergeStrategy": "squash",
  "issueOnConflict": true,
  "agentMode": "autonomous",
  "cli": "gh"
>>>>>>> e2b86d53
}<|MERGE_RESOLUTION|>--- conflicted
+++ resolved
@@ -3,14 +3,10 @@
   "agents": [
     "Codex",
     "OpenHands",
-<<<<<<< HEAD
-    "TestRunner"
-=======
     "TestRunner",
     "merge-agent",
     "doc-agent",
     "test-agent"
->>>>>>> e2b86d53
   ],
   "entrypoints": [
     "AGENTS.md",
@@ -30,12 +26,6 @@
     "phase5": "Komponentenvalidierung & visuelle Regression in Storybook"
   },
   "repo": "github.com/EcoSphereNetwork/SmolDesk",
-<<<<<<< HEAD
-  "defaultBranch": "main",
-  "mergeStrategy": "squash",
-  "issueOnConflict": true,
-  "agentMode": "autonomous"
-=======
   "pullRequestPolicy": {
     "autoMerge": true,
     "conflictResolution": "favor-new-code",
@@ -46,5 +36,4 @@
   "issueOnConflict": true,
   "agentMode": "autonomous",
   "cli": "gh"
->>>>>>> e2b86d53
 }