--- conflicted
+++ resolved
@@ -20,12 +20,9 @@
 ## Known Issues
 - Some WebRTC tests rely on mocked Tauri APIs.
 - Network tests require a local signaling server.
-<<<<<<< HEAD
 - Window controls are simulated when using the mock IPC layer.
-=======
->>>>>>> 8196fcc2
 - Vitest is optional and must be installed with `scripts/install-vitest.sh` in Codex environments.
 
 See [CI overview](./ci-overview.md) for planned automation steps.
 See [coverage instructions](./coverage.md) for generating reports.
-See [Playwright guide](./playwright.md) to run E2E tests.+See [Playwright guide](./playwright.md) to run E2E tests.
