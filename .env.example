# Project Configuration
PROJECT_NAME=my-project
PROJECT_ENVIRONMENT=development

# Development Settings
DEBUG=true
LOG_LEVEL=debug

# Database Configuration
DB_HOST=localhost
DB_PORT=5432
DB_NAME=myproject
DB_USER=postgres
DB_PASSWORD=password

# API Configuration
API_HOST=0.0.0.0
API_PORT=8000
API_SECRET_KEY=your-secret-key-here

# AWS Configuration (if needed)
AWS_ACCESS_KEY_ID=your-access-key
AWS_SECRET_ACCESS_KEY=your-secret-key
AWS_REGION=us-east-1

# Deployment Settings
STAGING_HOST=user@staging-server.com
PRODUCTION_HOST=user@production-server.com

# Docker Settings
DOCKER_REGISTRY=ghcr.io
DOCKER_IMAGE_NAME=myorg/myproject

# Testing Configuration
TEST_DATABASE_URL=postgresql://postgres:password@localhost:5432/test_db

# Documentation
DOCS_SITE_URL=https://docs.example.com

# Security
ALLOWED_HOSTS=localhost,127.0.0.1
CORS_ORIGINS=http://localhost:3000,http://localhost:8000

# Monitoring
SENTRY_DSN=your-sentry-dsn
PROMETHEUS_ENABLED=false

# Cache Configuration
REDIS_HOST=localhost
REDIS_PORT=6379
REDIS_PASSWORD=

# Email Configuration
SMTP_HOST=smtp.example.com
SMTP_PORT=587
SMTP_USER=your-email@example.com
SMTP_PASSWORD=your-password

# Feature Flags
FEATURE_ASYNC_TASKS=false
FEATURE_WEBSOCKETS=false
<<<<<<< HEAD
# Use "true" for normal mocks, "error" to simulate failures
=======
>>>>>>> 2b0053f8
VITE_USE_MOCK=true<|MERGE_RESOLUTION|>--- conflicted
+++ resolved
@@ -59,8 +59,4 @@
 # Feature Flags
 FEATURE_ASYNC_TASKS=false
 FEATURE_WEBSOCKETS=false
-<<<<<<< HEAD
 # Use "true" for normal mocks, "error" to simulate failures
-=======
->>>>>>> 2b0053f8
-VITE_USE_MOCK=true