# Testing Strategy

The repository contains unit tests for TypeScript and Rust as well as integration and end-to-end tests.

## Test Types

- **Unit** – validate isolated functions and components
- **Integration** – ensure IPC between frontend and backend works
- **E2E** – run the packaged app and interact via browser automation

Current coverage focuses on React hooks and a handful of Rust utilities. Additional tests for WebRTC flows are planned.

## Running Tests
```bash
npm test          # frontend unit tests
npm run e2e       # end-to-end tests
cd src-tauri && cargo test
```

## Known Issues
- Some WebRTC tests rely on mocked Tauri APIs.
- Network tests require a local signaling server.
- Window controls are simulated when using the mock IPC layer.
- Vitest is optional and must be installed with `scripts/install-vitest.sh` in Codex environments.

See [CI overview](./ci-overview.md) for planned automation steps.
See [coverage instructions](./coverage.md) for generating reports.
<<<<<<< HEAD
See [Playwright guide](./playwright.md) to run E2E tests.
=======
See [Playwright guide](./playwright.md) to run E2E tests.
See [Storybook guide](./storybook.md) for UI snapshots and accessibility checks.
>>>>>>> a5a6b55c
<|MERGE_RESOLUTION|>--- conflicted
+++ resolved
@@ -25,9 +25,4 @@
 
 See [CI overview](./ci-overview.md) for planned automation steps.
 See [coverage instructions](./coverage.md) for generating reports.
-<<<<<<< HEAD
 See [Playwright guide](./playwright.md) to run E2E tests.
-=======
-See [Playwright guide](./playwright.md) to run E2E tests.
-See [Storybook guide](./storybook.md) for UI snapshots and accessibility checks.
->>>>>>> a5a6b55c
