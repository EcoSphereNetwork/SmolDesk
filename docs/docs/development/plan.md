# Development Plan

This iterative plan guides future Codex runs when enhancing SmolDesk.

## 1. Initial Analysis
- Build all components using `make build` or the scripts under `scripts/`.
- Run existing tests: `npm test` and `cargo test`.
- Review documentation in `docs/`.

## 2. Module Validation
- Inspect each package (`src/`, `src-tauri/`, `signaling-server/`).
- Ensure dependencies compile and lint cleanly.
- Document missing pieces or outdated code.

## 3. Component Completion
- Finish incomplete React components and Rust modules.
- Verify IPC commands are implemented on both sides.

## 4. Test Strategy Implementation
- Expand unit tests for critical paths.
- Add integration tests between backend and frontend.
- Provide basic end-to-end coverage using the signaling server.

## 5. Automate CI/CD
- Configure GitHub Actions to build and test on push.
- Package artifacts for Linux in deb/rpm/AppImage formats.

## 6. Refactoring and Cleanup
- Remove dead code and unused assets.
- Apply formatting and lint rules.

## 7. Feature Expansion
- Implement roadmap items such as multi-monitor support and advanced security.

Each phase should end with a successful build and passing tests before moving on.

For details on the completed component validation work, see the [Phase 2 Report](./phase-2-report.md).
The CI integration progress is documented in the [Phase 3 Report](./phase-3-report.md).
Preparation for the next stage is outlined in the [Phase 4 Overview](../testing/phase-4-overview.md).
<<<<<<< HEAD
Results are summarized in the [Phase 4 Report](./phase-4-report.md).
The next step is defined in the [Phase 5 Overview](./phase-5-overview.md).
See the [Playwright guide](../testing/playwright.md) for running E2E tests.
=======
See the [Playwright guide](../testing/playwright.md) for running E2E tests.
>>>>>>> 51f61d0d
<|MERGE_RESOLUTION|>--- conflicted
+++ resolved
@@ -37,10 +37,6 @@
 For details on the completed component validation work, see the [Phase 2 Report](./phase-2-report.md).
 The CI integration progress is documented in the [Phase 3 Report](./phase-3-report.md).
 Preparation for the next stage is outlined in the [Phase 4 Overview](../testing/phase-4-overview.md).
-<<<<<<< HEAD
 Results are summarized in the [Phase 4 Report](./phase-4-report.md).
 The next step is defined in the [Phase 5 Overview](./phase-5-overview.md).
 See the [Playwright guide](../testing/playwright.md) for running E2E tests.
-=======
-See the [Playwright guide](../testing/playwright.md) for running E2E tests.
->>>>>>> 51f61d0d
