--- conflicted
+++ resolved
@@ -40,11 +40,6 @@
     "coverage": "vitest run --coverage",
     "e2e": "playwright test",
     "test:ci:e2e": "VITE_USE_MOCK=true npm run e2e",
-<<<<<<< HEAD
-=======
-    "storybook": "start-storybook -p 6006",
-    "build-storybook": "build-storybook",
->>>>>>> a5a6b55c
     "lint": "eslint src --ext ts,tsx --report-unused-disable-directives --max-warnings 0",
     "lint:fix": "eslint src --ext ts,tsx --fix",
     "format": "prettier --write \"src/**/*.{ts,tsx,js,jsx,css,md}\"",
