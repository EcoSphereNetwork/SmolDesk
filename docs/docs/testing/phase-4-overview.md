# Phase 4 Overview

This phase introduces a testable IPC architecture and sets up Playwright for end-to-end tests.

## Goals
- Mock Tauri IPC APIs for unit and integration tests
- Provide a structure under `src/ipc/__mocks__/` for these mocks
- Add Playwright to run the application in simulated windows

## Structure
- `src/ipc/__mocks__/` – mock implementations
- `src/e2e/` – Playwright specs
- `playwright.config.ts` – Playwright configuration

## IPC Mocking
The frontend loads either a mock implementation or the real Tauri API depending on the `VITE_USE_MOCK` environment variable. The interface lives in `src/ipc/interface.ts` and both `src/ipc/tauri.ts` and `src/ipc/__mocks__/` implement it.

## Playwright Setup
`playwright.config.ts` defines a headless browser environment. Tests live under `src/e2e/` and can be run with `npm run e2e`.

### WebRTC Simulation & Window Control

During unit and e2e tests, WebRTC APIs and Tauri window methods are mocked. This allows verifying UI reactions to connection states and window events without launching a real backend.

### Multi-Window Scenarios

E2E tests switch between a main window and a settings window using mocked window
controls. The navigation button uses `data-testid="open-settings"`.

### Snapshot Strategy

Playwright's `toHaveScreenshot()` is used for basic visual regression. Generated
images are stored under `test-results/` and ignored from Git.

### Error Paths and Offline Mode

Phase 4.4 introduces dedicated mocks for failure cases and offline
simulation. The Playwright specs `connection-error.spec.ts` and
`offline.spec.ts` verify that the UI reacts gracefully when IPC calls fail or no
network is available.

<<<<<<< HEAD
Phase 4.5 finalizes snapshot handling and prepares the e2e suite for CI usage.
=======
Phase 4.5 finalizes snapshot handling and prepares the e2e suite for CI usage.

**Status:** Phase 4 is complete. Further visual testing continues in Phase 5.
>>>>>>> a5a6b55c
<|MERGE_RESOLUTION|>--- conflicted
+++ resolved
@@ -39,10 +39,4 @@
 `offline.spec.ts` verify that the UI reacts gracefully when IPC calls fail or no
 network is available.
 
-<<<<<<< HEAD
-Phase 4.5 finalizes snapshot handling and prepares the e2e suite for CI usage.
-=======
-Phase 4.5 finalizes snapshot handling and prepares the e2e suite for CI usage.
-
-**Status:** Phase 4 is complete. Further visual testing continues in Phase 5.
->>>>>>> a5a6b55c
+Phase 4.5 finalizes snapshot handling and prepares the e2e suite for CI usage.