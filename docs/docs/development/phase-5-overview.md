# Phase 5 Overview

This phase focuses on validating individual UI components in Storybook.

## Goals
- Provide a Storybook story for every component
- Capture visual snapshots using Playwright component tests
- Run accessibility checks with `jest-axe`

Snapshots will serve as a reference for future UI changes. Storybook will also document props and usage examples.

## Progress
Phase 5.1 started with Storybook setup and initial tests for the Button component.
Phase 5.2 covers all components with stories, snapshot tests and accessibility checks.
Phase 5.3 adds visual screenshot testing and uploads snapshots as CI artifacts.
Phase 5.3 is now complete after fixing a JSON parse error in the snapshot setup.
Snapshots are saved under `storybook-snapshots/` and uploaded in CI.
See [storybook-status.md](../components/storybook-status.md) for details.
Phase 5.4 introduces automatic deployment of the static Storybook via GitHub
Pages so component previews are available at
`https://<user>.github.io/<repo>/` after each merge to `main`.

<<<<<<< HEAD
Phase 5.4.1 adds a CI fallback: sollte die GitHub Pages Instanz nach dem Merge nicht erreichbar sein und nur einen 404 liefern, wird der Storybook-Build als Artefakt hochgeladen. Ein Workflow kommentiert den Link direkt im Pull Request.
Phase 5.4.2 stellt die korrekte Veröffentlichung sicher. Der Deployment-Workflow
schreibt eine `.nojekyll`-Datei und pusht nach `gh-pages`, sodass die Vorschau
dauerhaft unter `https://ecospherenetwork.github.io/SmolDesk/` erreichbar ist.
=======
Phase 5.4.1 adds a CI fallback: sollte die GitHub Pages Instanz nach dem Merge nicht erreichbar sein und nur einen 404 liefern, wird der Storybook-Build als Artefakt hochgeladen. Ein Workflow kommentiert den Link direkt im Pull Request.
>>>>>>> 30088412
<|MERGE_RESOLUTION|>--- conflicted
+++ resolved
@@ -20,11 +20,7 @@
 Pages so component previews are available at
 `https://<user>.github.io/<repo>/` after each merge to `main`.
 
-<<<<<<< HEAD
 Phase 5.4.1 adds a CI fallback: sollte die GitHub Pages Instanz nach dem Merge nicht erreichbar sein und nur einen 404 liefern, wird der Storybook-Build als Artefakt hochgeladen. Ein Workflow kommentiert den Link direkt im Pull Request.
 Phase 5.4.2 stellt die korrekte Veröffentlichung sicher. Der Deployment-Workflow
 schreibt eine `.nojekyll`-Datei und pusht nach `gh-pages`, sodass die Vorschau
-dauerhaft unter `https://ecospherenetwork.github.io/SmolDesk/` erreichbar ist.
-=======
-Phase 5.4.1 adds a CI fallback: sollte die GitHub Pages Instanz nach dem Merge nicht erreichbar sein und nur einen 404 liefern, wird der Storybook-Build als Artefakt hochgeladen. Ein Workflow kommentiert den Link direkt im Pull Request.
->>>>>>> 30088412
+dauerhaft unter `https://ecospherenetwork.github.io/SmolDesk/` erreichbar ist.