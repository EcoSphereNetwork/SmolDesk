# Storybook Guide

This project uses Storybook with the Vite builder to document React components.

## Running Storybook

```bash
npm run storybook
```

## Building Static Storybook

```bash
npm run build-storybook
```

## Snapshot and Interaction Tests

Storybook stories can be tested with the `@storybook/test-runner`. Unit tests
compose stories and assert on the rendered output:

```ts
import { composeStory } from '@storybook/testing-react';
import * as stories from '../../src/components/Button.stories';

const Primary = composeStory(stories.Primary, stories.default);
```

## Accessibility Checks

Use `jest-axe` to ensure each component has no accessibility violations:

```ts
import { axe, toHaveNoViolations } from 'jest-axe';
```

## Komponenten vollständig abdecken

Every component under `src/components/` should ship with a Storybook story
and matching snapshot plus accessibility tests. The table in
[storybook-status.md](../components/storybook-status.md) tracks coverage.

Validate the setup:

```bash
bash scripts/validate-storybook.sh
```

## Visual Regression with Screenshot Snapshots

Run automated screenshot tests for every Storybook story:

```bash
npm run test:storybook:snapshots
```

Screenshots are saved to `storybook-snapshots/` and uploaded as CI artifacts.

## \ud83d\udce4 Storybook Deployment

A GitHub Actions workflow builds the static Storybook and publishes it to the
`gh-pages` branch whenever changes land on `main`. Ensure the repository settings point GitHub Pages to this branch. After each merge you can open
<<<<<<< HEAD
`https://<user>.github.io/<repo>/` to preview all components and verify that the
latest build is available. During CI a zipped `storybook-static` folder is uploaded as an artifact for manual inspection.
=======
`https://<user>.github.io/<repo>/` to preview all components. During CI a zipped
`storybook-static` folder is uploaded as an artifact for manual inspection.
>>>>>>> 61b266f4

The workflow writes a `.nojekyll` file so GitHub serves all assets correctly.

### Fehlerbehandlung GitHub Pages

<<<<<<< HEAD
Sollte der unter `https://ecospherenetwork.github.io/SmolDesk/` gehostete Storybook-Build einen 404-Fehler liefern, überprüfe zuerst, ob der `gh-pages`-Branch korrekt erzeugt wurde und ob die `publish_dir` im Workflow auf `storybook-static` zeigt. Prüfe außerdem den `homepage`-Eintrag in der `package.json`, ob eine `.nojekyll`-Datei im Ausgabeverzeichnis liegt und dass `index.html` direkt im Wurzelverzeichnis des `gh-pages`-Branches liegt.
=======
Sollte der unter `https://ecospherenetwork.github.io/SmolDesk/` gehostete Storybook-Build einen 404-Fehler liefern, überprüfe zuerst, ob der `gh-pages`-Branch korrekt erzeugt wurde und ob die `publish_dir` im Workflow auf `storybook-static` zeigt. Prüfe außerdem den `homepage`-Eintrag in der `package.json` und ob eine `.nojekyll`-Datei im Ausgabeverzeichnis liegt.

>>>>>>> 61b266f4

### Fallback-Vorschau über CI-Artefakt

Falls GitHub Pages nicht erreichbar ist, stellt die CI den Inhalt von `storybook-static/` als Download-Artefakt bereit. Der Workflow kommentiert im Pull Request einen Hinweis mit dem Link zur Action, damit Reviewer die Vorschau manuell laden können.<|MERGE_RESOLUTION|>--- conflicted
+++ resolved
@@ -60,24 +60,15 @@
 
 A GitHub Actions workflow builds the static Storybook and publishes it to the
 `gh-pages` branch whenever changes land on `main`. Ensure the repository settings point GitHub Pages to this branch. After each merge you can open
-<<<<<<< HEAD
 `https://<user>.github.io/<repo>/` to preview all components and verify that the
 latest build is available. During CI a zipped `storybook-static` folder is uploaded as an artifact for manual inspection.
-=======
-`https://<user>.github.io/<repo>/` to preview all components. During CI a zipped
-`storybook-static` folder is uploaded as an artifact for manual inspection.
->>>>>>> 61b266f4
+
 
 The workflow writes a `.nojekyll` file so GitHub serves all assets correctly.
 
 ### Fehlerbehandlung GitHub Pages
 
-<<<<<<< HEAD
 Sollte der unter `https://ecospherenetwork.github.io/SmolDesk/` gehostete Storybook-Build einen 404-Fehler liefern, überprüfe zuerst, ob der `gh-pages`-Branch korrekt erzeugt wurde und ob die `publish_dir` im Workflow auf `storybook-static` zeigt. Prüfe außerdem den `homepage`-Eintrag in der `package.json`, ob eine `.nojekyll`-Datei im Ausgabeverzeichnis liegt und dass `index.html` direkt im Wurzelverzeichnis des `gh-pages`-Branches liegt.
-=======
-Sollte der unter `https://ecospherenetwork.github.io/SmolDesk/` gehostete Storybook-Build einen 404-Fehler liefern, überprüfe zuerst, ob der `gh-pages`-Branch korrekt erzeugt wurde und ob die `publish_dir` im Workflow auf `storybook-static` zeigt. Prüfe außerdem den `homepage`-Eintrag in der `package.json` und ob eine `.nojekyll`-Datei im Ausgabeverzeichnis liegt.
-
->>>>>>> 61b266f4
 
 ### Fallback-Vorschau über CI-Artefakt
 
