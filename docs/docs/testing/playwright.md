# Playwright End-to-End Tests

Install dependencies:
```bash
npm install
```

Run tests:
```bash
npm run e2e
```

The dev server is started automatically by Playwright via `webServer` in the
config. Make sure `npm run dev` works locally. When not running in CI the
existing server is reused to speed up tests.

Configuration resides in `playwright.config.ts`. Tests are stored in `src/e2e/`.


## Mocking WebRTC and Window APIs

When `VITE_USE_MOCK=true` the tests run with simulated WebRTC streams and mocked window controls. The mocks live in `src/ipc/__mocks__/` and are automatically loaded by `src/ipc/index.ts`.

## Snapshot Tests

Visual regressions are checked with `toHaveScreenshot()` which stores images in
`test-results/`.

## Error Simulation

You can switch mocks to an error mode by setting `VITE_USE_MOCK=error`. This
loads `src/ipc/__mocks__/connection.error.ts` and allows tests to verify that
the UI shows proper fallback messages when IPC calls fail.

## Offline Mode

Playwright's browser context can simulate offline conditions via
`context.setOffline(true)`. Tests under `offline.spec.ts` ensure the interface
displays an offline indicator.

## Edge Cases

Additional tests cover unusual states such as extremely long user names or
empty API responses. These help harden the UI against unexpected input.

## Snapshot Stability Tips

- Call `page.waitForLoadState('networkidle')` before taking screenshots.
- Ensure target elements are visible using `scrollIntoViewIfNeeded()`.
- In CI the tests fall back to simple `page.screenshot()` checks via
  `process.env.CI` because pixel output may vary.

To run e2e tests in CI mode locally:

```bash
npm run test:ci:e2e
<<<<<<< HEAD
```
=======
```

Component-level snapshots will be added in **Phase 5** via Storybook and
Playwright component tests.
>>>>>>> a5a6b55c
<|MERGE_RESOLUTION|>--- conflicted
+++ resolved
@@ -54,11 +54,4 @@
 
 ```bash
 npm run test:ci:e2e
-<<<<<<< HEAD
 ```
-=======
-```
-
-Component-level snapshots will be added in **Phase 5** via Storybook and
-Playwright component tests.
->>>>>>> a5a6b55c
