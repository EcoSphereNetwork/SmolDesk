# Project Configuration
PROJECT_NAME=my-project
PROJECT_ENVIRONMENT=development

# Development Settings
DEBUG=true
LOG_LEVEL=debug

# Database Configuration
DB_HOST=localhost
DB_PORT=5432
DB_NAME=myproject
DB_USER=postgres
DB_PASSWORD=password

# API Configuration
API_HOST=0.0.0.0
API_PORT=8000
API_SECRET_KEY=your-secret-key-here

# AWS Configuration (if needed)
AWS_ACCESS_KEY_ID=your-access-key
AWS_SECRET_ACCESS_KEY=your-secret-key
AWS_REGION=us-east-1

# Deployment Settings
STAGING_HOST=user@staging-server.com
PRODUCTION_HOST=user@production-server.com

# Docker Settings
DOCKER_REGISTRY=ghcr.io
DOCKER_IMAGE_NAME=myorg/myproject

# Testing Configuration
TEST_DATABASE_URL=postgresql://postgres:password@localhost:5432/test_db

# Documentation
DOCS_SITE_URL=https://docs.example.com

# Security
ALLOWED_HOSTS=localhost,127.0.0.1
CORS_ORIGINS=http://localhost:3000,http://localhost:8000

# Monitoring
SENTRY_DSN=your-sentry-dsn
PROMETHEUS_ENABLED=false

# Cache Configuration
REDIS_HOST=localhost
REDIS_PORT=6379
REDIS_PASSWORD=

# Email Configuration
SMTP_HOST=smtp.example.com
SMTP_PORT=587
SMTP_USER=your-email@example.com
SMTP_PASSWORD=your-password

# Feature Flags
FEATURE_ASYNC_TASKS=false
FEATURE_WEBSOCKETS=false
# Use "true" for normal mocks, "error" to simulate failures
VITE_USE_MOCK=true
# Port used by Playwright web server
<<<<<<< HEAD
PORT=1420
=======
PORT=1420
>>>>>>> 51f61d0d
<|MERGE_RESOLUTION|>--- conflicted
+++ resolved
@@ -62,8 +62,4 @@
 # Use "true" for normal mocks, "error" to simulate failures
 VITE_USE_MOCK=true
 # Port used by Playwright web server
-<<<<<<< HEAD
 PORT=1420
-=======
-PORT=1420
->>>>>>> 51f61d0d
