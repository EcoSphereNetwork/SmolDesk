// =============================================================================
// tests/unit/use-smoldesk.test.tsx - useSmolDesk Hook Tests
// =============================================================================

import { renderHook, act } from '@testing-library/react';
import { describe, test, expect, beforeEach, vi } from 'vitest';
import { useSmolDesk, SmolDeskStatus } from '../../src/hooks/useSmolDesk';
import { invoke } from '@tauri-apps/api/tauri';
import { listen } from '@tauri-apps/api/event';
import { SecurityManager } from '../../src/utils/securityManager';

<<<<<<< HEAD
describe.skip('useSmolDesk', () => {
=======
describe('useSmolDesk', () => {
>>>>>>> ca4befe7
  let mockInvoke: Mock;
  let mockListen: Mock;

  beforeEach(() => {
    mockInvoke = invoke as Mock;
    mockListen = listen as Mock;
    
    vi.clearAllMocks();
    
    // Default mocks
    mockInvoke.mockImplementation((command) => {
      switch (command) {
        case 'get_monitors':
          return Promise.resolve([
            { index: 0, name: 'Monitor 1', width: 1920, height: 1080, primary: true }
          ]);
        case 'get_video_codecs':
          return Promise.resolve(['H264', 'VP8', 'VP9']);
        case 'get_hardware_acceleration_options':
          return Promise.resolve(['None', 'VAAPI', 'NVENC']);
        default:
          return Promise.resolve(true);
      }
    });
    
    mockListen.mockResolvedValue(() => {});
  });

  describe('Initialization', () => {
    test('should initialize with default config', async () => {
      const { result } = renderHook(() => useSmolDesk());
      
      expect(result.current.status).toBe(SmolDeskStatus.INITIALIZING);
      
      // Wait for initialization
      await act(async () => {
        await new Promise(resolve => setTimeout(resolve, 0));
      });
      
      expect(result.current.status).toBe(SmolDeskStatus.READY);
      expect(result.current.monitors).toHaveLength(1);
      expect(result.current.availableCodecs).toEqual(['H264', 'VP8', 'VP9']);
    });

    test('should initialize with custom config', async () => {
      const config = {
        signalingServer: 'wss://custom.server.com',
        defaultQuality: 90,
        defaultFps: 60
      };

      const { result } = renderHook(() => useSmolDesk(config));
      
      await act(async () => {
        await new Promise(resolve => setTimeout(resolve, 0));
      });
      
      expect(result.current.status).toBe(SmolDeskStatus.READY);
    });

    test('should handle initialization failure', async () => {
      mockInvoke.mockRejectedValueOnce(new Error('Init failed'));
      
      const { result } = renderHook(() => useSmolDesk());
      
      await act(async () => {
        await new Promise(resolve => setTimeout(resolve, 0));
      });
      
      expect(result.current.status).toBe(SmolDeskStatus.ERROR);
      expect(result.current.error).toContain('Init failed');
    });
  });

  describe('Room Management', () => {
    test('should create room successfully', async () => {
      const { result } = renderHook(() => useSmolDesk());
      
      await act(async () => {
        await new Promise(resolve => setTimeout(resolve, 0));
      });
      
      let roomId: string | null = null;
      
      await act(async () => {
        roomId = await result.current.createRoom('password123');
      });
      
      expect(roomId).toBeTruthy();
      expect(roomId).toContain(':'); // Should contain signature
    });

    test('should join room successfully', async () => {
      const { result } = renderHook(() => useSmolDesk());
      
      await act(async () => {
        await new Promise(resolve => setTimeout(resolve, 0));
      });
      
      let joinResult: boolean = false;
      
      await act(async () => {
        joinResult = await result.current.joinRoom('test-room:signature', 'password123');
      });
      
      expect(joinResult).toBe(true);
    });

    test('should leave room', async () => {
      const { result } = renderHook(() => useSmolDesk());
      
      await act(async () => {
        await new Promise(resolve => setTimeout(resolve, 0));
      });
      
      await act(async () => {
        result.current.leaveRoom();
      });
      
      expect(result.current.status).toBe(SmolDeskStatus.DISCONNECTED);
    });
  });

  describe('Hosting', () => {
    test('should start hosting successfully', async () => {
      const { result } = renderHook(() => useSmolDesk());
      
      await act(async () => {
        await new Promise(resolve => setTimeout(resolve, 0));
      });
      
      let hostingResult: boolean = false;
      
      await act(async () => {
        hostingResult = await result.current.startHosting(0);
      });
      
      expect(hostingResult).toBe(true);
      expect(result.current.status).toBe(SmolDeskStatus.HOSTING);
    });

    test('should stop hosting', async () => {
      const { result } = renderHook(() => useSmolDesk());
      
      await act(async () => {
        await new Promise(resolve => setTimeout(resolve, 0));
      });
      
      await act(async () => {
        await result.current.startHosting(0);
        await result.current.stopHosting();
      });
      
      expect(result.current.status).toBe(SmolDeskStatus.CONNECTED);
    });

    test('should handle hosting failure', async () => {
      mockInvoke.mockRejectedValueOnce(new Error('Capture failed'));
      
      const { result } = renderHook(() => useSmolDesk());
      
      await act(async () => {
        await new Promise(resolve => setTimeout(resolve, 0));
      });
      
      let hostingResult: boolean = true;
      
      await act(async () => {
        hostingResult = await result.current.startHosting(0);
      });
      
      expect(hostingResult).toBe(false);
    });
  });

  describe('Configuration', () => {
    test('should update quality setting', async () => {
      const { result } = renderHook(() => useSmolDesk());
      
      await act(async () => {
        await new Promise(resolve => setTimeout(resolve, 0));
      });
      
      act(() => {
        result.current.setQuality(95);
      });
      
      // Quality should be updated in internal state
      expect(result.current.stats).toBeDefined();
    });

    test('should update FPS setting', async () => {
      const { result } = renderHook(() => useSmolDesk());
      
      await act(async () => {
        await new Promise(resolve => setTimeout(resolve, 0));
      });
      
      act(() => {
        result.current.setFps(60);
      });
      
      // FPS should be updated in internal state
      expect(result.current.stats).toBeDefined();
    });
  });

  describe('Authentication', () => {
    test('should authenticate user', async () => {
      const { result } = renderHook(() => useSmolDesk());
      
      await act(async () => {
        await new Promise(resolve => setTimeout(resolve, 0));
      });
      
      const user = {
        id: 'user-1',
        username: 'testuser',
        role: 'Member' as const,
        access_rights: ['ViewOnly' as const]
      };
      
      let authResult: boolean = false;
      
      await act(async () => {
        authResult = await result.current.authenticate(user, 'password123');
      });
      
      expect(authResult).toBe(true);
    });
  });

  describe('Messaging', () => {
    test('should send message to peers', async () => {
      const { result } = renderHook(() => useSmolDesk());
      
      await act(async () => {
        await new Promise(resolve => setTimeout(resolve, 0));
      });
      
      // Create a room first
      await act(async () => {
        await result.current.createRoom();
      });
      
      const messageSent = result.current.sendMessage({ type: 'test', data: 'hello' });
      
      // Should return false if no peers connected, true if peers connected
      expect(typeof messageSent).toBe('boolean');
    });
  });

  describe('Statistics', () => {
    test('should provide initial stats', async () => {
      const { result } = renderHook(() => useSmolDesk());
      
      await act(async () => {
        await new Promise(resolve => setTimeout(resolve, 0));
      });
      
      expect(result.current.stats).toEqual({
        fps: 0,
        latency: 0,
        bitrate: 0,
        resolution: ''
      });
    });

    test('should update stats from events', async () => {
      const { result } = renderHook(() => useSmolDesk());
      
      await act(async () => {
        await new Promise(resolve => setTimeout(resolve, 0));
      });
      
      // Find the stream-stats listener
      const streamStatsListener = mockListen.mock.calls.find(
        call => call[0] === 'stream-stats'
      )?.[1];
      
      if (streamStatsListener) {
        act(() => {
          streamStatsListener({
            payload: {
              fps: 30,
              latency: 50,
              resolution: '1920x1080'
            }
          });
        });
        
        expect(result.current.stats.fps).toBe(30);
        expect(result.current.stats.latency).toBe(50);
        expect(result.current.stats.resolution).toBe('1920x1080');
      }
    });
  });

  describe('Connection Quality', () => {
    test('should track connection quality', async () => {
      const { result } = renderHook(() => useSmolDesk());
      
      await act(async () => {
        await new Promise(resolve => setTimeout(resolve, 0));
      });
      
      expect(result.current.connectionQuality).toBe('disconnected');
    });
  });

  describe('Error Handling', () => {
    test('should handle security initialization failure', async () => {
      mockInvoke.mockImplementation((command) => {
        if (command === 'initialize_security') {
          return Promise.reject(new Error('Security init failed'));
        }
        return Promise.resolve([]);
      });
      
      const { result } = renderHook(() => useSmolDesk());
      
      await act(async () => {
        await new Promise(resolve => setTimeout(resolve, 0));
      });
      
      expect(result.current.status).toBe(SmolDeskStatus.ERROR);
      expect(result.current.error).toContain('Security init failed');
    });

    test('should handle room creation failure', async () => {
      const { result } = renderHook(() => useSmolDesk());
      
      await act(async () => {
        await new Promise(resolve => setTimeout(resolve, 0));
      });
      
      // Make security manager fail
      SecurityManager.getInstance()['isInitialized'] = false;
      
      let roomId: string | null = 'initial';
      
      await act(async () => {
        roomId = await result.current.createRoom();
      });
      
      expect(roomId).toBeNull();
    });
  });

  describe('Cleanup', () => {
    test('should cleanup resources on unmount', async () => {
      const { result, unmount } = renderHook(() => useSmolDesk());
      
      await act(async () => {
        await new Promise(resolve => setTimeout(resolve, 0));
      });
      
      // Start hosting to have resources to cleanup
      await act(async () => {
        await result.current.startHosting(0);
      });
      
      unmount();
      
      // Should not throw during cleanup
      expect(true).toBe(true);
    });
  });
});<|MERGE_RESOLUTION|>--- conflicted
+++ resolved
@@ -9,11 +9,8 @@
 import { listen } from '@tauri-apps/api/event';
 import { SecurityManager } from '../../src/utils/securityManager';
 
-<<<<<<< HEAD
 describe.skip('useSmolDesk', () => {
-=======
-describe('useSmolDesk', () => {
->>>>>>> ca4befe7
+
   let mockInvoke: Mock;
   let mockListen: Mock;
 
