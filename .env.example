--- conflicted
+++ resolved
@@ -60,11 +60,6 @@
 FEATURE_ASYNC_TASKS=false
 FEATURE_WEBSOCKETS=false
 # Use "true" for normal mocks, "error" to simulate failures
-<<<<<<< HEAD
 VITE_USE_MOCK=true
 # Port used by Playwright web server
-PORT=1420
-=======
-# Port used by Playwright web server
-PORT=1420
->>>>>>> 8fc45d59
+PORT=1420